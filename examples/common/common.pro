--- conflicted
+++ resolved
@@ -3,19 +3,9 @@
 # Project created by QtCreator 2014-01-03T11:07:23
 #
 #-------------------------------------------------
-<<<<<<< HEAD
 # Qt4 need QDesktopServices
 QT = core gui
-# android apk hack
-android {
-  QT += svg
-  LIBS += -lQtAV #QML app does not link to libQtAV but we need it. why no QmlAV plugin if remove this?
-}
-=======
 
-QT       -= gui
-
->>>>>>> ebb02d41
 TARGET = common
 TEMPLATE = lib
 DEFINES += BUILD_QOPT_LIB
