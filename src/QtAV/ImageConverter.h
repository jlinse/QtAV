/******************************************************************************
    ImageConverter: Base class for image resizing & color model convertion
    Copyright (C) 2012-2013 Wang Bin <wbsecg1@gmail.com>
    
*   This file is part of QtAV

    This library is free software; you can redistribute it and/or
    modify it under the terms of the GNU Lesser General Public
    License as published by the Free Software Foundation; either
    version 2.1 of the License, or (at your option) any later version.

    This library is distributed in the hope that it will be useful,
    but WITHOUT ANY WARRANTY; without even the implied warranty of
    MERCHANTABILITY or FITNESS FOR A PARTICULAR PURPOSE.  See the GNU
    Lesser General Public License for more details.

    You should have received a copy of the GNU Lesser General Public
    License along with this library; if not, write to the Free Software
    Foundation, Inc., 51 Franklin Street, Fifth Floor, Boston, MA  02110-1301  USA
******************************************************************************/


#ifndef QTAV_IMAGECONVERTER_H
#define QTAV_IMAGECONVERTER_H

#include <QtAV/QtAV_Global.h>
#include <QtAV/FactoryDefine.h>

namespace QtAV {

typedef int ImageConverterId;
class ImageConverter;
FACTORY_DECLARE(ImageConverter)

class ImageConverterPrivate;
class Q_EXPORT ImageConverter //export is not needed
{
    DPTR_DECLARE_PRIVATE(ImageConverter)
public:
    ImageConverter();
<<<<<<< HEAD
    virtual ~ImageConverter();
=======
    virtual ~ImageConverter() = 0;
>>>>>>> 8dd03464

    QByteArray outData() const;
    void setInSize(int width, int height);
    void setOutSize(int width, int height);
    //TODO: new enum. Now using FFmpeg's enum
    void setInFormat(int format);
    void setOutFormat(int format);
    void setInterlaced(bool interlaced);
    bool isInterlaced() const;
    virtual bool convert(const quint8 *const srcSlice[], const int srcStride[]) = 0;
    //virtual bool convertColor(const quint8 *const srcSlice[], const int srcStride[]) = 0;
    //virtual bool resize(const quint8 *const srcSlice[], const int srcStride[]) = 0;
protected:
    ImageConverter(ImageConverterPrivate& d);
    //Allocate memory for out data. Called in setOutFormat()
    virtual bool prepareData();
    DPTR_DECLARE(ImageConverter)
};

} //namespace QtAV
#endif // QTAV_IMAGECONVERTER_H<|MERGE_RESOLUTION|>--- conflicted
+++ resolved
@@ -38,11 +38,7 @@
     DPTR_DECLARE_PRIVATE(ImageConverter)
 public:
     ImageConverter();
-<<<<<<< HEAD
     virtual ~ImageConverter();
-=======
-    virtual ~ImageConverter() = 0;
->>>>>>> 8dd03464
 
     QByteArray outData() const;
     void setInSize(int width, int height);
