/******************************************************************************
    QtAV:  Media play library based on Qt and FFmpeg
    Copyright (C) 2012-2013 Wang Bin <wbsecg1@gmail.com>

*   This file is part of QtAV

    This library is free software; you can redistribute it and/or
    modify it under the terms of the GNU Lesser General Public
    License as published by the Free Software Foundation; either
    version 2.1 of the License, or (at your option) any later version.

    This library is distributed in the hope that it will be useful,
    but WITHOUT ANY WARRANTY; without even the implied warranty of
    MERCHANTABILITY or FITNESS FOR A PARTICULAR PURPOSE.  See the GNU
    Lesser General Public License for more details.

    You should have received a copy of the GNU Lesser General Public
    License along with this library; if not, write to the Free Software
    Foundation, Inc., 51 Franklin Street, Fifth Floor, Boston, MA  02110-1301  USA
******************************************************************************/


#ifndef QTAV_GLOBAL_H
#define QTAV_GLOBAL_H

#include <qglobal.h>
#include <dptr.h>

#define QTAV_MAJOR 1	//((QTAV_VERSION&0xff0000)>>16)
#define QTAV_MINOR 1	//((QTAV_VERSION&0xff00)>>8)
#define QTAV_PATCH 8	//(QTAV_VERSION&0xff)

#define QTAV_VERSION_CHK(major, minor, patch) \
    (((major&0xff)<<16) | ((minor&0xff)<<8) | (patch&0xff))

#define QTAV_VERSION VERSION_CHK(QTAV_MAJOR, QTAV_MINOR, QTAV_PATCH)

/*! Stringify \a x. */
#define _TOSTR(x)   #x
/*! Stringify \a x, perform macro expansion. */
#define TOSTR(x)  _TOSTR(x)

/* C++11 requires a space between literal and identifier */
static const char* const qtav_version_string = TOSTR(QTAV_MAJOR) "." TOSTR(QTAV_MINOR) "." TOSTR(QTAV_PATCH) "(" __DATE__ ", " __TIME__ ")";
#define QTAV_VERSION_STR		TOSTR(QTAV_MAJOR) "." TOSTR(QTAV_MINOR) "." TOSTR(QTAV_PATCH)
#define QTAV_VERSION_STR_LONG	QTAV_VERSION_STR "(" __DATE__ ", " __TIME__ ")"


/* --gnu option of the RVCT compiler also defines __GNUC__ */
#if defined(Q_CC_GNU) && !defined(Q_CC_RVCT)
#define GCC_VERSION (__GNUC__ * 10000 + __GNUC_MINOR__ * 100 + __GNUC_PATCHLEVEL__)
#define GCC_VERSION_AT_LEAST(major, minor, patch) (GCC_VERSION >= (major * 10000 + minor * 100 + patch))
#else
/* Define this for !GCC compilers, just so we can write things like GCC_VERSION_AT_LEAST(4, 1, 0). */
#define GCC_VERSION_AT_LEAST(major, minor, patch) 0
#endif

#if defined(Q_DLL_LIBRARY)
#  undef Q_EXPORT
#  define Q_EXPORT Q_DECL_EXPORT
#else
#  undef Q_EXPORT
#  define Q_EXPORT //Q_DECL_IMPORT //only for vc?
#endif
<<<<<<< HEAD


namespace QtAV {
Q_EXPORT QString aboutQtAV();
Q_EXPORT QString aboutQtAV_HTML();
}

=======
// default network timeout in ms
#define QTAV_DEFAULT_NETWORK_TIMEOUT 30000
>>>>>>> ae52632c
//TODO: always inline

#endif // QTAV_GLOBAL_H
<|MERGE_RESOLUTION|>--- conflicted
+++ resolved
@@ -62,18 +62,13 @@
 #  undef Q_EXPORT
 #  define Q_EXPORT //Q_DECL_IMPORT //only for vc?
 #endif
-<<<<<<< HEAD
-
+// default network timeout in ms
+#define QTAV_DEFAULT_NETWORK_TIMEOUT 30000
 
 namespace QtAV {
 Q_EXPORT QString aboutQtAV();
 Q_EXPORT QString aboutQtAV_HTML();
 }
-
-=======
-// default network timeout in ms
-#define QTAV_DEFAULT_NETWORK_TIMEOUT 30000
->>>>>>> ae52632c
 //TODO: always inline
 
 #endif // QTAV_GLOBAL_H
